--- conflicted
+++ resolved
@@ -1,5 +1,4 @@
 <?xml version="1.0" encoding="UTF-8"?>
-<<<<<<< HEAD
 <!--
   ~ Licensed to the Apache Software Foundation (ASF) under one or more
   ~ contributor license agreements.  See the NOTICE file distributed with
@@ -19,10 +18,6 @@
   -->
 
 <project xmlns="http://maven.apache.org/POM/4.0.0" xmlns:xsi="http://www.w3.org/2001/XMLSchema-instance"
-=======
-<project xmlns="http://maven.apache.org/POM/4.0.0"
-         xmlns:xsi="http://www.w3.org/2001/XMLSchema-instance"
->>>>>>> 5360bdfd
          xsi:schemaLocation="http://maven.apache.org/POM/4.0.0 http://maven.apache.org/xsd/maven-4.0.0.xsd">
     <parent>
         <artifactId>apm</artifactId>
@@ -90,17 +85,11 @@
                         <configuration>
                             <tasks>
                                 <copy file="${project.build.directory}/apache-skywalking-apm-incubating.tar.gz"
-<<<<<<< HEAD
                                       tofile="${project.basedir}/../dist/apache-skywalking-apm-incubating.tar.gz"
                                       overwrite="true"/>
                                 <copy file="${project.build.directory}/apache-skywalking-apm-incubating.zip"
                                       tofile="${project.basedir}/../dist/apache-skywalking-apm-incubating.zip"
                                       overwrite="true"/>
-=======
-                                      tofile="${project.basedir}/../dist/apache-skywalking-apm-incubating.tar.gz" overwrite="true"/>
-                                <copy file="${project.build.directory}/apache-skywalking-apm-incubating.zip"
-                                      tofile="${project.basedir}/../dist/apache-skywalking-apm-incubating.zip" overwrite="true"/>
->>>>>>> 5360bdfd
                             </tasks>
                         </configuration>
                     </execution>
@@ -108,5 +97,4 @@
             </plugin>
         </plugins>
     </build>
-
 </project>