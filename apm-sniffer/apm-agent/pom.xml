--- conflicted
+++ resolved
@@ -62,16 +62,17 @@
         </dependency>
         <dependency>
             <groupId>org.skywalking</groupId>
-<<<<<<< HEAD
-            <artifactId>apm-okhttp-3.x-plugin</artifactId>
-=======
             <artifactId>apm-resin-3.x-plugin</artifactId>
             <version>${project.version}</version>
         </dependency>
         <dependency>
             <groupId>org.skywalking</groupId>
             <artifactId>apm-resin-4.x-plugin</artifactId>
->>>>>>> c3259afa
+            <version>${project.version}</version>
+        </dependency>
+        <dependency>
+            <groupId>org.skywalking</groupId>
+            <artifactId>apm-okhttp-3.x-plugin</artifactId>
             <version>${project.version}</version>
         </dependency>
 
